from fastapi import APIRouter, Request, Security
from fastapi.responses import JSONResponse

from app.helpers._accesscontroller import AccessController
from app.schemas.completions import CompletionRequest, Completions
from app.utils.context import global_context
from app.utils.variables import ENDPOINT__COMPLETIONS

router = APIRouter()


@router.post(path=ENDPOINT__COMPLETIONS, dependencies=[Security(dependency=AccessController())], status_code=200, response_model=Completions)
async def completions(request: Request, body: CompletionRequest) -> JSONResponse:
    """
    Completion API similar to OpenAI's API.
    """

<<<<<<< HEAD
    async def handler(client):
        response = await client.forward_request(method="POST", json=body.model_dump())
        return JSONResponse(content=Completions(**response.json()).model_dump(), status_code=response.status_code)
=======
    model = global_context.model_registry(model=body.model)
    client = model.get_client(endpoint=ENDPOINT__COMPLETIONS)
    response = await client.forward_request(method="POST", json=body.model_dump())
>>>>>>> 8bad6f9e

    model = await global_context.models(model=body.model)
    return await model.safe_client_access(
        endpoint=ENDPOINT__COMPLETIONS,
        handler=handler
    )<|MERGE_RESOLUTION|>--- conflicted
+++ resolved
@@ -15,17 +15,11 @@
     Completion API similar to OpenAI's API.
     """
 
-<<<<<<< HEAD
     async def handler(client):
         response = await client.forward_request(method="POST", json=body.model_dump())
         return JSONResponse(content=Completions(**response.json()).model_dump(), status_code=response.status_code)
-=======
-    model = global_context.model_registry(model=body.model)
-    client = model.get_client(endpoint=ENDPOINT__COMPLETIONS)
-    response = await client.forward_request(method="POST", json=body.model_dump())
->>>>>>> 8bad6f9e
 
-    model = await global_context.models(model=body.model)
+    model = await global_context.model_registry(model=body.model)
     return await model.safe_client_access(
         endpoint=ENDPOINT__COMPLETIONS,
         handler=handler
