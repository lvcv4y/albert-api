--- conflicted
+++ resolved
@@ -18,16 +18,8 @@
         response = await client.forward_request(method="POST", json=body.model_dump())
         return JSONResponse(content=Reranks(**response.json()).model_dump(), status_code=response.status_code)
 
-<<<<<<< HEAD
-    model = await global_context.models(model=body.model)
+    model = await global_context.model_registry(model=body.model)
     return await model.safe_client_access(
         endpoint=ENDPOINT__RERANK,
         handler=handler
-    )
-=======
-    model = global_context.model_registry(model=body.model)
-    client = model.get_client(endpoint=ENDPOINT__RERANK)
-    response = await client.forward_request(method="POST", json=body.model_dump())
-
-    return JSONResponse(content=Reranks(**response.json()).model_dump(), status_code=response.status_code)
->>>>>>> 8bad6f9e
+    )