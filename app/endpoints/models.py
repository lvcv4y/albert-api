--- conflicted
+++ resolved
@@ -15,11 +15,7 @@
     Get a model by name and provide basic information.
     """
 
-<<<<<<< HEAD
-    model = await global_context.models.list(model=model)[0]
-=======
-    model = global_context.model_registry.list(model=model)[0]
->>>>>>> 8bad6f9e
+    model = await global_context.model_registry.list(model=model)[0]
 
     return JSONResponse(content=model.model_dump(), status_code=200)
 
@@ -30,10 +26,6 @@
     Lists the currently available models and provides basic information.
     """
 
-<<<<<<< HEAD
-    data = await global_context.models.list()
-=======
-    data = global_context.model_registry.list()
->>>>>>> 8bad6f9e
+    data = await global_context.model_registry.list()
 
     return JSONResponse(content=Models(data=data).model_dump(), status_code=200)