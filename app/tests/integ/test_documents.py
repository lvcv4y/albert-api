import os
from uuid import uuid4

from fastapi.testclient import TestClient
import pytest

from app.schemas.collections import CollectionVisibility
from app.schemas.documents import Document, Documents
from app.utils.variables import ENDPOINT__COLLECTIONS, ENDPOINT__DOCUMENTS


@pytest.fixture(scope="module")
def collection(client, record_with_vcr):
    response = client.post_without_permissions(
        url=f"/v1{ENDPOINT__COLLECTIONS}",
        json={"name": f"test_collection_{str(uuid4())}", "visibility": CollectionVisibility.PRIVATE},
    )
    assert response.status_code == 201, response.text
    collection_id = response.json()["id"]

    yield collection_id


@pytest.mark.usefixtures("client", "collection")
class TestDocuments:
    def test_post_document(self, client: TestClient, collection):
        file_path = "app/tests/integ/assets/pdf.pdf"

        data = {  # with metadata
            "collection": str(collection),
            "output_format": "markdown",
            "force_ocr": "false",
<<<<<<< HEAD
            "languages": "fr",
=======
>>>>>>> daaeafc3
            "chunk_size": "1000",
            "chunk_overlap": "200",
            "use_llm": "false",
            "paginate_output": "false",
            "chunker": "RecursiveCharacterTextSplitter",
            "length_function": "len",
            "chunk_min_size": "0",
            "is_separator_regex": "false",
            "metadata": '{"string_metadata": "test", "int_metadata": 1, "float_metadata": 1.0, "bool_metadata": true}',
        }

        with open(file_path, "rb") as file:
            files = {"file": (os.path.basename(file_path), file, "application/pdf")}
            response = client.post_without_permissions(url=f"/v1{ENDPOINT__DOCUMENTS}", data=data, files=files)
            file.close()

        assert response.status_code == 201, response.text

    def test_get_documents(self, client: TestClient, collection):
        # Create document
        file_path = "app/tests/integ/assets/pdf.pdf"

        data = {  # with empty metadata
            "collection": str(collection),
            "output_format": "markdown",
            "force_ocr": "false",
<<<<<<< HEAD
            "languages": "fr",
=======
>>>>>>> daaeafc3
            "chunk_size": "1000",
            "chunk_overlap": "200",
            "use_llm": "false",
            "paginate_output": "false",
            "chunker": "RecursiveCharacterTextSplitter",
            "length_function": "len",
            "chunk_min_size": "0",
            "is_separator_regex": "false",
            "metadata": "{}",
        }

        with open(file_path, "rb") as file:
            files = {"file": (os.path.basename(file_path), file, "application/pdf")}
            response = client.post_without_permissions(url=f"/v1{ENDPOINT__DOCUMENTS}", data=data, files=files)
            file.close()

        assert response.status_code == 201, response.text
        document_id = response.json()["id"]

        response = client.get_without_permissions(url=f"/v1{ENDPOINT__DOCUMENTS}")
        assert response.status_code == 200, response.text

        documents = response.json()
        Documents(**documents)  # test output format

        response = client.get_without_permissions(url=f"/v1{ENDPOINT__DOCUMENTS}", params={"collection": collection})
        assert response.status_code == 200, response.text

        documents = response.json()
        Documents(**documents)  # test output format

        response = client.get_without_permissions(url=f"/v1{ENDPOINT__DOCUMENTS}/{document_id}")
        assert response.status_code == 200, response.text

        document = response.json()
        Document(**document)  # test output format

    def test_delete_document(self, client: TestClient, collection):
        # Create document
        file_path = "app/tests/integ/assets/pdf.pdf"

        data = {  # without metadata
            "collection": str(collection),
            "output_format": "markdown",
            "force_ocr": "false",
<<<<<<< HEAD
            "languages": "fr",
=======
>>>>>>> daaeafc3
            "chunk_size": "1000",
            "chunk_overlap": "200",
            "use_llm": "false",
            "paginate_output": "false",
            "chunker": "RecursiveCharacterTextSplitter",
            "length_function": "len",
            "chunk_min_size": "0",
            "is_separator_regex": "false",
        }

        with open(file_path, "rb") as file:
            files = {"file": (os.path.basename(file_path), file, "application/pdf")}
            response = client.post_without_permissions(url=f"/v1{ENDPOINT__DOCUMENTS}", data=data, files=files)
            file.close()

        assert response.status_code == 201, response.text
        document_id = response.json()["id"]

        response = client.delete_without_permissions(url=f"/v1{ENDPOINT__DOCUMENTS}/{document_id}")
        assert response.status_code == 204, response.text

        response = client.get_without_permissions(url=f"/v1{ENDPOINT__DOCUMENTS}/{document_id}")
        assert response.status_code == 404, response.text<|MERGE_RESOLUTION|>--- conflicted
+++ resolved
@@ -30,10 +30,6 @@
             "collection": str(collection),
             "output_format": "markdown",
             "force_ocr": "false",
-<<<<<<< HEAD
-            "languages": "fr",
-=======
->>>>>>> daaeafc3
             "chunk_size": "1000",
             "chunk_overlap": "200",
             "use_llm": "false",
@@ -60,10 +56,6 @@
             "collection": str(collection),
             "output_format": "markdown",
             "force_ocr": "false",
-<<<<<<< HEAD
-            "languages": "fr",
-=======
->>>>>>> daaeafc3
             "chunk_size": "1000",
             "chunk_overlap": "200",
             "use_llm": "false",
@@ -109,10 +101,6 @@
             "collection": str(collection),
             "output_format": "markdown",
             "force_ocr": "false",
-<<<<<<< HEAD
-            "languages": "fr",
-=======
->>>>>>> daaeafc3
             "chunk_size": "1000",
             "chunk_overlap": "200",
             "use_llm": "false",
