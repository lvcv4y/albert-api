--- conflicted
+++ resolved
@@ -83,19 +83,6 @@
     Base.metadata.drop_all(engine)  # Clean state
     Base.metadata.create_all(engine)
 
-<<<<<<< HEAD
-    # CLean the vector store
-    vector_store = get_vector_store(settings)
-
-    async def delete_all_collections():
-        collections = await vector_store.get_collections()
-        for collection in collections:
-            await vector_store.delete_collection(collection)
-
-    asyncio.run(delete_all_collections())
-
-=======
->>>>>>> 751bcc79
     yield engine
 
 
@@ -149,24 +136,25 @@
 
 @pytest.fixture(scope="session")
 def test_client(app_with_test_db) -> Generator[TestClient, None, None]:
-    def init_vector_store():
+    async def init_vector_store():
         """Initialize vector store by deleting all collections"""
-        qdrant_client = QdrantClient(**settings.databases.qdrant.args)
-        collections = qdrant_client.get_collections().collections
+        vector_store = get_vector_store(settings)
+        collections = await vector_store.get_collections()
+        # Clean the vector store
         for collection in collections:
-            qdrant_client.delete_collection(collection_name=collection.name)
+            await vector_store.delete_collection(collection)
 
     # Lifespan requests API to get models and initialize the app
     if VCR_ENABLED:
         with VCR_INSTANCE.use_cassette("lifespan_init.yaml"):
             with TestClient(app=app_with_test_db) as client:
                 client.headers = {"Authorization": f"Bearer {settings.auth.master_key}"}
-                init_vector_store()  # Initialize vector store
+                asyncio.run(init_vector_store())  # Initialize vector store
                 yield client
     else:
         with TestClient(app=app_with_test_db) as client:
             client.headers = {"Authorization": f"Bearer {settings.auth.master_key}"}
-            init_vector_store()  # Initialize vector store
+            asyncio.run(init_vector_store())  # Initialize vector store
             yield client
 
 
