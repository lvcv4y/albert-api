from contextlib import asynccontextmanager
import traceback
from types import SimpleNamespace

from coredis import ConnectionPool, Redis
from fastapi import FastAPI

from app.clients.mcp_bridge import BaseMCPBridgeClient as MCPBridgeClient
from app.clients.model import BaseModelClient as ModelClient
from app.clients.parser import BaseParserClient as ParserClient
from app.clients.vector_store import BaseVectorStoreClient as VectorStoreClient
from app.clients.web_search_engine import BaseWebSearchEngineClient as WebSearchEngineClient
from app.helpers._agentmanager import AgentManager
from app.helpers._documentmanager import DocumentManager
from app.helpers._identityaccessmanager import IdentityAccessManager
from app.helpers._limiter import Limiter
from app.helpers._multiagentmanager import MultiAgentManager
from app.helpers._parsermanager import ParserManager
from app.helpers._usagetokenizer import UsageTokenizer
from app.helpers._websearchmanager import WebSearchManager
from app.helpers.models import ModelRegistry
from app.helpers.models.routers import ModelRouter
from app.schemas.core.configuration import Configuration
from app.schemas.core.context import GlobalContext
from app.utils.configuration import get_configuration
from app.utils.context import global_context
from app.utils.logging import init_logger

logger = init_logger(name=__name__)


@asynccontextmanager
async def lifespan(app: FastAPI):
    """Lifespan event to initialize clients (models API and databases)."""

    configuration = get_configuration()

    # Dependencies
    mcp_bridge = MCPBridgeClient.import_module(type=configuration.dependencies.mcp_bridge.type)(**configuration.dependencies.mcp_bridge.model_dump()) if configuration.dependencies.mcp_bridge else None  # fmt: off
    parser = ParserClient.import_module(type=configuration.dependencies.parser.type)(**configuration.dependencies.parser.model_dump()) if configuration.dependencies.parser else None  # fmt: off
    redis = ConnectionPool(**configuration.dependencies.redis.model_dump())
    vector_store = VectorStoreClient.import_module(type=configuration.dependencies.vector_store.type)(**configuration.dependencies.vector_store.model_dump()) if configuration.dependencies.vector_store else None  # fmt: off
    web_search_engine = WebSearchEngineClient.import_module(type=configuration.dependencies.web_search_engine.type)(**configuration.dependencies.web_search_engine.model_dump()) if configuration.dependencies.web_search_engine else None  # fmt: off

    redis_test_client = Redis(connection_pool=redis)
    assert (await redis_test_client.ping()).decode("ascii") == "PONG", "Redis database is not reachable."
    assert await vector_store.check() if vector_store else True, "Vector store database is not reachable."

    dependencies = SimpleNamespace(mcp_bridge=mcp_bridge, parser=parser, redis=redis, vector_store=vector_store, web_search_engine=web_search_engine)

    # setup global context
    await _setup_model_registry(configuration=configuration, global_context=global_context, dependencies=dependencies)
    await _setup_identity_access_manager(configuration=configuration, global_context=global_context, dependencies=dependencies)
    await _setup_limiter(configuration=configuration, global_context=global_context, dependencies=dependencies)
    await _setup_tokenizer(configuration=configuration, global_context=global_context, dependencies=dependencies)
    await _setup_agent_manager(configuration=configuration, global_context=global_context, dependencies=dependencies)
    await _setup_document_manager(configuration=configuration, global_context=global_context, dependencies=dependencies)

    yield

    # cleanup resources when app shuts down
    if vector_store:
        await vector_store.close()


async def _setup_model_registry(configuration: Configuration, global_context: GlobalContext, dependencies: SimpleNamespace):
    routers = []
    for model in configuration.models:
        providers = []
        for provider in model.providers:
            try:
                # model provider can be not reatachable to API start up
                provider = ModelClient.import_module(type=provider.type)(
                    redis=dependencies.redis,
                    metrics_retention_ms=configuration.settings.metrics_retention_ms,
                    **provider.model_dump(),
                )
                providers.append(provider)
            except Exception:
                logger.debug(msg=traceback.format_exc())
                continue
        if not providers:
            logger.error(msg=f"skip model {model.name} (0/{len(model.providers)} providers).")

            # check if models specified in configuration are reachable
            if configuration.settings.search_web_query_model and model.name == configuration.settings.search_web_query_model:
                raise ValueError(f"Query web search model ({model.name}) must be reachable.")
            if configuration.settings.vector_store_model and model.name == configuration.settings.vector_store_model:
                raise ValueError(f"Vector store embedding model ({model.name}) must be reachable.")
            if model.name == configuration.settings.search_multi_agents_synthesis_model:
                raise ValueError(f"Multi agents synthesis model ({model.name}) must be reachable.")
            if model.name == configuration.settings.search_multi_agents_reranker_model:
                raise ValueError(f"Multi agents reranker model ({model.name}) must be reachable.")

            continue

        logger.info(msg=f"add model {model.name} ({len(providers)}/{len(model.providers)} providers).")
        model = model.model_dump()
        model["providers"] = providers
        routers.append(ModelRouter(**model))

    global_context.model_registry = ModelRegistry(routers=routers)


async def _setup_identity_access_manager(configuration: Configuration, global_context: GlobalContext, dependencies: SimpleNamespace):
    global_context.identity_access_manager = IdentityAccessManager(
        master_key=configuration.settings.auth_master_key,
        max_token_expiration_days=configuration.settings.auth_max_token_expiration_days,
    )


async def _setup_limiter(configuration: Configuration, global_context: GlobalContext, dependencies: SimpleNamespace):
    limiter = Limiter(redis=dependencies.redis, strategy=configuration.settings.rate_limiting_strategy)

    global_context.limiter = limiter

<<<<<<< HEAD
    ## documents dependency: web search
    web_search = WebSearchClient.import_module(
        websearch_type=settings.web_search.client.type)(**settings.web_search.client.args.model_dump()) if settings.web_search else None  # fmt: off
    if web_search:
        web_search = WebSearchManager(
            web_search=web_search,
            model=await global_context.models(model=settings.web_search.query_model),
            limited_domains=settings.web_search.limited_domains,
            user_agent=settings.web_search.user_agent,
        )
=======
>>>>>>> 8bad6f9e

async def _setup_tokenizer(configuration: Configuration, global_context: GlobalContext, dependencies: SimpleNamespace):
    global_context.tokenizer = UsageTokenizer(tokenizer=configuration.settings.usage_tokenizer)


<<<<<<< HEAD
    if vector_store:
        assert await vector_store.check(), "Vector store database is not reachable."
        # vector_store.model = await global_context.models(model=settings.databases.vector_store.model)

    ## documents dependency: multi agents
    multi_agents_model = await global_context.models(model=settings.multi_agents_search.model) if settings.multi_agents_search else None
    multi_agents_reranker_model = await global_context.models(model=settings.multi_agents_search.ranker_model) if settings.multi_agents_search else None  # fmt: off

    global_context.documents = DocumentManager(
        vector_store=vector_store,
        parser=parser,
        web_search=web_search,
        multi_agents_model=multi_agents_model,
        multi_agents_reranker_model=multi_agents_reranker_model,
=======
async def _setup_agent_manager(configuration: Configuration, global_context: GlobalContext, dependencies: SimpleNamespace):
    assert global_context.model_registry, "Set model registry in global context before setting up agent manager."
    global_context.agent_manager = AgentManager(
        mcp_bridge=dependencies.mcp_bridge,
        model_registry=global_context.model_registry,
        max_iterations=configuration.settings.mcp_max_iterations,
>>>>>>> 8bad6f9e
    )


async def _setup_document_manager(configuration: Configuration, global_context: GlobalContext, dependencies: SimpleNamespace):
    assert global_context.model_registry, "Set model registry in global context before setting up document manager."

    web_search_manager, parser_manager, multi_agent_manager = None, None, None

    if dependencies.vector_store is None:
        global_context.document_manager = None
        return

    if dependencies.web_search_engine:
        web_search_manager = WebSearchManager(
            web_search_engine=dependencies.web_search_engine,
            query_model=global_context.model_registry(model=configuration.settings.search_web_query_model),
            limited_domains=configuration.settings.search_web_limited_domains,
            user_agent=configuration.settings.search_web_user_agent,
        )

    if dependencies.parser:
        parser_manager = ParserManager(parser=dependencies.parser)

    if configuration.settings.search_multi_agents_synthesis_model:
        multi_agent_manager = MultiAgentManager(
            synthesis_model=global_context.model_registry(model=configuration.settings.search_multi_agents_synthesis_model),
            reranker_model=global_context.model_registry(model=configuration.settings.search_multi_agents_reranker_model),
        )

    global_context.document_manager = DocumentManager(
        vector_store=dependencies.vector_store,
        vector_store_model=global_context.model_registry(model=configuration.settings.vector_store_model),
        parser_manager=parser_manager,
        web_search_manager=web_search_manager,
        multi_agent_manager=multi_agent_manager,
    )<|MERGE_RESOLUTION|>--- conflicted
+++ resolved
@@ -114,47 +114,17 @@
 
     global_context.limiter = limiter
 
-<<<<<<< HEAD
-    ## documents dependency: web search
-    web_search = WebSearchClient.import_module(
-        websearch_type=settings.web_search.client.type)(**settings.web_search.client.args.model_dump()) if settings.web_search else None  # fmt: off
-    if web_search:
-        web_search = WebSearchManager(
-            web_search=web_search,
-            model=await global_context.models(model=settings.web_search.query_model),
-            limited_domains=settings.web_search.limited_domains,
-            user_agent=settings.web_search.user_agent,
-        )
-=======
->>>>>>> 8bad6f9e
 
 async def _setup_tokenizer(configuration: Configuration, global_context: GlobalContext, dependencies: SimpleNamespace):
     global_context.tokenizer = UsageTokenizer(tokenizer=configuration.settings.usage_tokenizer)
 
 
-<<<<<<< HEAD
-    if vector_store:
-        assert await vector_store.check(), "Vector store database is not reachable."
-        # vector_store.model = await global_context.models(model=settings.databases.vector_store.model)
-
-    ## documents dependency: multi agents
-    multi_agents_model = await global_context.models(model=settings.multi_agents_search.model) if settings.multi_agents_search else None
-    multi_agents_reranker_model = await global_context.models(model=settings.multi_agents_search.ranker_model) if settings.multi_agents_search else None  # fmt: off
-
-    global_context.documents = DocumentManager(
-        vector_store=vector_store,
-        parser=parser,
-        web_search=web_search,
-        multi_agents_model=multi_agents_model,
-        multi_agents_reranker_model=multi_agents_reranker_model,
-=======
 async def _setup_agent_manager(configuration: Configuration, global_context: GlobalContext, dependencies: SimpleNamespace):
     assert global_context.model_registry, "Set model registry in global context before setting up agent manager."
     global_context.agent_manager = AgentManager(
         mcp_bridge=dependencies.mcp_bridge,
         model_registry=global_context.model_registry,
         max_iterations=configuration.settings.mcp_max_iterations,
->>>>>>> 8bad6f9e
     )
 
 
@@ -170,7 +140,7 @@
     if dependencies.web_search_engine:
         web_search_manager = WebSearchManager(
             web_search_engine=dependencies.web_search_engine,
-            query_model=global_context.model_registry(model=configuration.settings.search_web_query_model),
+            query_model=await global_context.model_registry(model=configuration.settings.search_web_query_model),
             limited_domains=configuration.settings.search_web_limited_domains,
             user_agent=configuration.settings.search_web_user_agent,
         )
@@ -180,13 +150,13 @@
 
     if configuration.settings.search_multi_agents_synthesis_model:
         multi_agent_manager = MultiAgentManager(
-            synthesis_model=global_context.model_registry(model=configuration.settings.search_multi_agents_synthesis_model),
-            reranker_model=global_context.model_registry(model=configuration.settings.search_multi_agents_reranker_model),
+            synthesis_model=await global_context.model_registry(model=configuration.settings.search_multi_agents_synthesis_model),
+            reranker_model=await global_context.model_registry(model=configuration.settings.search_multi_agents_reranker_model),
         )
 
     global_context.document_manager = DocumentManager(
         vector_store=dependencies.vector_store,
-        vector_store_model=global_context.model_registry(model=configuration.settings.vector_store_model),
+        vector_store_model=await global_context.model_registry(model=configuration.settings.vector_store_model),
         parser_manager=parser_manager,
         web_search_manager=web_search_manager,
         multi_agent_manager=multi_agent_manager,
